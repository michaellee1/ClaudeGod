--- conflicted
+++ resolved
@@ -25,11 +25,8 @@
   const [repoPath, setRepoPath] = useState('')
   const [isSubmitting, setIsSubmitting] = useState(false)
   const [error, setError] = useState<string | null>(null)
-<<<<<<< HEAD
   const [isDeletingAll, setIsDeletingAll] = useState(false)
-=======
   const [previewingTaskId, setPreviewingTaskId] = useState<string | null>(null)
->>>>>>> 1fc65f2b
 
   useEffect(() => {
     fetchTasks()
@@ -85,7 +82,6 @@
     }
   }
 
-<<<<<<< HEAD
   const handleDeleteAllTasks = async () => {
     if (!confirm('Are you sure you want to delete ALL tasks? This will remove all worktrees and changes permanently.')) {
       return
@@ -109,7 +105,9 @@
       setError(`Failed to delete all tasks: ${error.message || 'Network error'}`)
     } finally {
       setIsDeletingAll(false)
-=======
+    }
+  }
+
   const handlePreview = async (taskId: string, isCurrentlyPreviewing: boolean) => {
     try {
       const response = await fetch(`/api/tasks/${taskId}/preview`, {
@@ -149,7 +147,6 @@
     } catch (error: any) {
       console.error('Error merging task:', error)
       setError(`Failed to merge task: ${error.message || 'Network error'}`)
->>>>>>> 1fc65f2b
     }
   }
 
