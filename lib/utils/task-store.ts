import { Task, TaskOutput, PromptCycle } from '@/lib/types/task'
import { ProcessManager } from './process-manager'
import { createWorktree, removeWorktree, commitChanges, cherryPickCommit, undoCherryPick, mergeWorktreeToMain } from './git'
import fs from 'fs/promises'
import path from 'path'
import os from 'os'
import { execFile } from 'child_process'
import { promisify } from 'util'

class TaskStore {
  private tasks: Map<string, Task> = new Map()
  private outputs: Map<string, TaskOutput[]> = new Map()
  private processManagers: Map<string, ProcessManager> = new Map()
  private repoPath: string = ''
  private configPath: string = path.join(os.homedir(), '.claude-god-config.json')
  private dataDir: string = path.join(os.homedir(), '.claude-god-data')
  private tasksFile: string = path.join(os.homedir(), '.claude-god-data', 'tasks.json')
  private outputsFile: string = path.join(os.homedir(), '.claude-god-data', 'outputs.json')
  private readonly MAX_CONCURRENT_TASKS = 10
  private saveDebounceTimer: NodeJS.Timeout | null = null

  constructor() {
    this.initializeDataDir()
    this.loadConfig()
    this.loadTasks()
  }

  private async initializeDataDir() {
    try {
      await fs.mkdir(this.dataDir, { recursive: true })
    } catch (error) {
      console.error('Error creating data directory:', error)
    }
  }

  private async loadConfig() {
    try {
      const config = await fs.readFile(this.configPath, 'utf-8')
      const { repoPath } = JSON.parse(config)
      if (repoPath) {
        this.repoPath = repoPath
      }
    } catch (error) {
      // Config doesn't exist yet or is invalid
      console.log('No existing config found, starting fresh')
    }
  }

  private async loadTasks() {
    try {
      const tasksData = await fs.readFile(this.tasksFile, 'utf-8')
      const tasks = JSON.parse(tasksData)
      
      // Convert array back to Map and restore Date objects
      for (const task of tasks) {
        task.createdAt = new Date(task.createdAt)
        this.tasks.set(task.id, task)
        
        // Note: We can't restore process managers for running tasks
        // Only mark as interrupted if the task is old enough (more than 5 minutes)
        // This helps avoid marking recently started tasks as interrupted on page reload
        const taskAge = Date.now() - new Date(task.createdAt).getTime()
        const FIVE_MINUTES = 5 * 60 * 1000
        
        if ((task.status === 'in_progress' || task.status === 'starting') && taskAge > FIVE_MINUTES) {
          task.status = 'interrupted'
          task.phase = 'interrupted'
        }
      }
      
      console.log(`Loaded ${this.tasks.size} tasks from disk`)
    } catch (error) {
      console.log('No existing tasks found, starting fresh')
    }
    
    try {
      const outputsData = await fs.readFile(this.outputsFile, 'utf-8')
      const outputs = JSON.parse(outputsData)
      
      // Convert back to Map structure
      for (const [taskId, taskOutputs] of Object.entries(outputs)) {
        // Restore Date objects in outputs
        const restoredOutputs = (taskOutputs as any[]).map(output => ({
          ...output,
          timestamp: new Date(output.timestamp)
        }))
        this.outputs.set(taskId, restoredOutputs)
      }
      
      console.log(`Loaded outputs for ${this.outputs.size} tasks from disk`)
    } catch (error) {
      console.log('No existing outputs found')
    }
  }

  private async saveConfig() {
    try {
      await fs.writeFile(this.configPath, JSON.stringify({ repoPath: this.repoPath }, null, 2))
    } catch (error) {
      console.error('Error saving config:', error)
    }
  }

  private async saveTasks() {
    try {
      // Convert Map to array for JSON serialization
      const tasksArray = Array.from(this.tasks.values())
      await fs.writeFile(this.tasksFile, JSON.stringify(tasksArray, null, 2))
    } catch (error) {
      console.error('Error saving tasks:', error)
    }
  }

  private async saveOutputs() {
    try {
      // Convert Map to object for JSON serialization
      const outputsObject: Record<string, TaskOutput[]> = {}
      for (const [taskId, outputs] of this.outputs) {
        outputsObject[taskId] = outputs
      }
      await fs.writeFile(this.outputsFile, JSON.stringify(outputsObject, null, 2))
    } catch (error) {
      console.error('Error saving outputs:', error)
    }
  }

  private debouncedSave() {
    // Clear existing timer
    if (this.saveDebounceTimer) {
      clearTimeout(this.saveDebounceTimer)
    }
    
    // Set new timer to save after 1 second of no changes
    this.saveDebounceTimer = setTimeout(async () => {
      await this.saveTasks()
      await this.saveOutputs()
    }, 1000)
  }

  getRepoPath(): string {
    return this.repoPath
  }

  async setRepoPath(path: string) {
    this.repoPath = path
    await this.saveConfig()
  }

  async createTask(prompt: string, repoPath: string): Promise<Task> {
    // Check concurrent task limit
    const activeTasks = Array.from(this.tasks.values()).filter(
      t => t.status !== 'finished' && t.status !== 'failed'
    )
    if (activeTasks.length >= this.MAX_CONCURRENT_TASKS) {
      throw new Error(`Maximum concurrent tasks (${this.MAX_CONCURRENT_TASKS}) reached`)
    }
    
    const taskId = Math.random().toString(36).substring(7)
    const branchName = `task-${taskId}`
    
    if (repoPath) {
      await this.setRepoPath(repoPath)
    }
    
    // Check if this is self-modification
    const isSelfModification = repoPath.includes('claude-god') || 
                               path.resolve(repoPath) === path.resolve(process.cwd())
    
    if (isSelfModification) {
      console.log('WARNING: Self-modification task detected. Server may restart if changes are merged to main branch.')
    }
    
    const worktreePath = await createWorktree(this.repoPath, branchName)
    
    const task: Task = {
      id: taskId,
      prompt,
      status: 'starting',
      phase: 'editor',
      worktree: worktreePath,
      repoPath: this.repoPath,
      createdAt: new Date(),
      output: [],
      isSelfModification
    }
    
    this.tasks.set(taskId, task)
    this.outputs.set(taskId, [])
    this.debouncedSave() // Save after creating task
    
    const processManager = new ProcessManager(taskId, worktreePath, this.repoPath)
    this.processManagers.set(taskId, processManager)
    
    this.setupProcessManagerEvents(processManager, task)
    
    try {
      const { editorPid, reviewerPid } = await processManager.startProcesses(
        worktreePath,
        prompt,
        taskId
      )
      
      task.editorPid = editorPid
      task.reviewerPid = reviewerPid
      this.debouncedSave() // Save after PIDs are set
    } catch (error) {
      task.status = 'failed'
      console.error('Error starting processes:', error)
      this.debouncedSave() // Save failed status
    }
    
    return task
  }

  getTasks(): Task[] {
    return Array.from(this.tasks.values())
      .sort((a, b) => b.createdAt.getTime() - a.createdAt.getTime())
  }

  getTask(id: string): Task | undefined {
    return this.tasks.get(id)
  }

  getOutputs(taskId: string): TaskOutput[] {
    return this.outputs.get(taskId) || []
  }

  private addOutput(taskId: string, output: any) {
    console.log(`[TaskStore] Adding output for task ${taskId}:`, {
      type: output.type,
      contentLength: output.content?.length || 0,
      preview: output.content?.substring(0, 50)
    })
    
    const outputs = this.outputs.get(taskId) || []
    const newOutput = {
      id: Math.random().toString(36).substring(7),
      taskId,
      ...output
    }
    
    outputs.push(newOutput)
    
    // Limit output history to prevent unbounded growth
    const MAX_OUTPUTS = 1000
    if (outputs.length > MAX_OUTPUTS) {
      outputs.splice(0, outputs.length - MAX_OUTPUTS)
    }
    
    this.outputs.set(taskId, outputs)
    console.log(`[TaskStore] Output count for task ${taskId}: ${outputs.length}`)
    this.debouncedSave() // Save after adding output
  }

  async commitTask(taskId: string, message?: string): Promise<string> {
    const task = this.tasks.get(taskId)
    if (!task) throw new Error('Task not found')
    
    const commitMessage = message || `Complete task: ${task.prompt}`
    const commitHash = await commitChanges(task.worktree, commitMessage)
    
    task.commitHash = commitHash
    await this.saveTasks()
    
    return commitHash
  }

  async mergeTask(taskId: string): Promise<void> {
    const task = this.tasks.get(taskId)
    if (!task) throw new Error('Task not found')
    
    // Stop preview if active
    if (task.isPreviewing) {
      await this.stopPreview(taskId)
    }
    
    // Merge the worktree branch to main
    await mergeWorktreeToMain(task.repoPath, task.worktree)
    
    // Remove the task after successful merge
    await this.removeTask(taskId)
  }

  async sendPromptToTask(taskId: string, prompt: string): Promise<void> {
    const task = this.tasks.get(taskId)
    if (!task) throw new Error('Task not found')
    
    // If task is finished, we need to restart the editor/reviewer cycle
    if (task.status === 'finished') {
      // Store the current state in prompt history
      if (!task.promptHistory) {
        task.promptHistory = []
      }
      
      // Add the original prompt as the first entry if not already there
      if (task.promptHistory.length === 0) {
        task.promptHistory.push({
          prompt: task.prompt,
          timestamp: task.createdAt,
          commitHash: task.commitHash
        })
      }
      
      // Get git diff of changes made in the previous cycle
      let previousDiff = ''
      if (task.commitHash) {
        try {
          const { stdout } = await promisify(execFile)(
            'git', ['-C', task.worktree, 'show', '--format=', task.commitHash]
          )
          previousDiff = stdout
        } catch (error) {
          console.error('Failed to get git diff:', error)
          previousDiff = '(Unable to retrieve git diff from previous commit)'
        }
      } else {
        // If no commit hash, try to get uncommitted changes
        try {
          const { stdout } = await promisify(execFile)(
            'git', ['-C', task.worktree, 'diff', 'HEAD']
          )
          previousDiff = stdout || '(No changes detected)'
        } catch (error) {
          console.error('Failed to get uncommitted changes:', error)
          previousDiff = '(Unable to retrieve uncommitted changes)'
        }
      }
      
      // Build context for the new cycle
      const contextPrompt = `# Previous Editor/Reviewer Cycles

${task.promptHistory.map((cycle, index) => {
  return `## Cycle ${index + 1} (${cycle.timestamp.toLocaleString()})
**Previous prompt (don't work on this):** ${cycle.prompt}
${cycle.commitHash ? `**Commit:** ${cycle.commitHash}` : ''}
`
}).join('\n')}

## Git diff of changes from the last cycle:
\`\`\`diff
${previousDiff}
\`\`\`

## New prompt (work on this):
${prompt}

Please review the changes made in the previous cycle(s) and apply the new requested changes.`
      
      // Reset task status to restart the cycle
      task.status = 'starting'
      task.phase = 'editor'
      delete task.editorPid
      delete task.reviewerPid
      
      // Clean up old ProcessManager if it exists
      const oldProcessManager = this.processManagers.get(taskId)
      if (oldProcessManager) {
        oldProcessManager.stopProcesses()
      }
      
      // Create a new ProcessManager for this cycle
      const newProcessManager = new ProcessManager(task.id, task.worktree, task.repoPath)
      this.processManagers.set(taskId, newProcessManager)
      
      // Set up event handlers
      this.setupProcessManagerEvents(newProcessManager, task)
      
      // Start the new cycle with the context prompt
      await newProcessManager.start(contextPrompt)
      
      // Save the updated task
      await this.saveTasks()
    } else {
      // Original behavior for in-progress tasks
      const processManager = this.processManagers.get(taskId)
      if (processManager) {
        await processManager.sendPrompt(prompt)
      }
    }
  }

  async startPreview(taskId: string): Promise<void> {
    const task = this.tasks.get(taskId)
    if (!task) throw new Error('Task not found')
    if (!task.commitHash) throw new Error('Task has no commit to preview')
    if (task.isPreviewing) throw new Error('Task is already being previewed')
    
    // Cherry-pick the commit to main repo
    await cherryPickCommit(task.repoPath, task.commitHash)
    task.isPreviewing = true
    await this.saveTasks()
  }
  
  async stopPreview(taskId: string): Promise<void> {
    const task = this.tasks.get(taskId)
    if (!task) throw new Error('Task not found')
    if (!task.isPreviewing) throw new Error('Task is not being previewed')
    
    // Undo the cherry-pick
    await undoCherryPick(task.repoPath)
    task.isPreviewing = false
    await this.saveTasks()
  }

  async removeTask(taskId: string): Promise<void> {
    const task = this.tasks.get(taskId)
    if (!task) return
    
    console.log(`Removing task ${taskId} with status: ${task.status}`)
    
    // Stop preview if active
    if (task.isPreviewing) {
      try {
        await this.stopPreview(taskId)
      } catch (error) {
        console.error('Error stopping preview:', error)
      }
    }
    
    const processManager = this.processManagers.get(taskId)
    if (processManager) {
      processManager.stopProcesses()
      this.processManagers.delete(taskId)
    }
    
    try {
      await removeWorktree(task.repoPath, task.worktree)
    } catch (error) {
      console.error('Error removing worktree:', error)
    }
    
    this.tasks.delete(taskId)
    this.outputs.delete(taskId)
    this.debouncedSave() // Save after removing task
  }

<<<<<<< HEAD
  async removeAllTasks(): Promise<void> {
    console.log('Removing all tasks...')
    
    // Get all task IDs
    const taskIds = Array.from(this.tasks.keys())
    
    // Remove each task one by one to ensure proper cleanup
    for (const taskId of taskIds) {
      try {
        await this.removeTask(taskId)
        console.log(`Removed task ${taskId}`)
      } catch (error) {
        console.error(`Failed to remove task ${taskId}:`, error)
        // Continue with other tasks even if one fails
      }
    }
    
    // Ensure everything is cleared
    this.tasks.clear()
    this.outputs.clear()
    this.processManagers.clear()
    
    // Save the empty state
    await this.saveTasks()
    await this.saveOutputs()
    
    console.log('All tasks removed successfully')
=======
  private setupProcessManagerEvents(processManager: ProcessManager, task: Task) {
    processManager.on('output', (output) => {
      this.addOutput(task.id, output)
    })
    
    processManager.on('status', (status) => {
      task.status = status
      this.debouncedSave()
    })
    
    processManager.on('phase', (phase) => {
      task.phase = phase
      this.debouncedSave()
    })
    
    processManager.on('editorPid', (pid) => {
      task.editorPid = pid
      this.debouncedSave()
    })
    
    processManager.on('reviewerPid', (pid) => {
      task.reviewerPid = pid
      this.debouncedSave()
    })
    
    processManager.on('completed', async (shouldAutoCommit: boolean) => {
      task.status = 'finished'
      task.phase = 'done'
      
      // Store the current prompt in history before committing
      if (!task.promptHistory) {
        task.promptHistory = []
      }
      
      // Auto-commit if reviewer completed successfully
      if (shouldAutoCommit) {
        try {
          console.log(`Auto-committing task ${task.id} after successful completion`)
          const commitHash = await commitChanges(task.worktree, `Complete task: ${task.prompt}`)
          task.commitHash = commitHash
          console.log(`Task ${task.id} auto-committed with hash: ${commitHash}`)
          
          // Add to prompt history after successful commit
          task.promptHistory.push({
            prompt: task.prompt,
            timestamp: new Date(),
            commitHash: commitHash
          })
        } catch (error) {
          console.error(`Failed to auto-commit task ${task.id}:`, error)
          // Still add to history even if commit fails
          task.promptHistory.push({
            prompt: task.prompt,
            timestamp: new Date(),
            commitHash: undefined
          })
        }
      } else {
        // Add to history even without auto-commit
        task.promptHistory.push({
          prompt: task.prompt,
          timestamp: new Date(),
          commitHash: undefined
        })
      }
      
      // Save immediately on completion
      this.saveTasks().then(() => {
        console.log(`Task ${task.id} marked as finished and saved`)
      })
    })
>>>>>>> 575ee7b7
  }
}

export const taskStore = new TaskStore()<|MERGE_RESOLUTION|>--- conflicted
+++ resolved
@@ -434,7 +434,6 @@
     this.debouncedSave() // Save after removing task
   }
 
-<<<<<<< HEAD
   async removeAllTasks(): Promise<void> {
     console.log('Removing all tasks...')
     
@@ -462,7 +461,8 @@
     await this.saveOutputs()
     
     console.log('All tasks removed successfully')
-=======
+  }
+
   private setupProcessManagerEvents(processManager: ProcessManager, task: Task) {
     processManager.on('output', (output) => {
       this.addOutput(task.id, output)
@@ -534,7 +534,6 @@
         console.log(`Task ${task.id} marked as finished and saved`)
       })
     })
->>>>>>> 575ee7b7
   }
 }
 
