import fs from 'fs/promises'
import path from 'path'
import os from 'os'
<<<<<<< HEAD

export type InitiativePhase = 
  | 'exploration'
  | 'questions'
  | 'research_prep'
  | 'research_review'
  | 'task_generation'
  | 'ready'

export interface Initiative {
  id: string
  objective: string
  phase: InitiativePhase
  directory: string
  createdAt: Date
  updatedAt: Date
  completedAt?: Date
  phaseData?: any
  claudeCodePid?: number
  isActive: boolean
  status?: string
  tasksCreated?: number
  yoloMode?: boolean
  currentStepIndex?: number
  lastError?: string
}
=======
import { Initiative, InitiativePhase, InitiativeStatus } from '../types/initiative'
>>>>>>> a1fca136

class InitiativeStore {
  private static instance: InitiativeStore
  private initiatives: Map<string, Initiative> = new Map()
  private dataDir: string = path.join(os.homedir(), '.claude-god-data')
  private initiativesDir: string = path.join(os.homedir(), '.claude-god-data', 'initiatives')
  private initiativesFile: string = path.join(os.homedir(), '.claude-god-data', 'initiatives.json')
  private readonly MAX_CONCURRENT_INITIATIVES = 5
  private saveDebounceTimer: NodeJS.Timeout | null = null

  private constructor() {
    this.initializeDataDirs()
    this.loadInitiatives()
  }

  static getInstance(): InitiativeStore {
    if (!InitiativeStore.instance) {
      InitiativeStore.instance = new InitiativeStore()
    }
    return InitiativeStore.instance
  }

  private async initializeDataDirs() {
    try {
      await fs.mkdir(this.dataDir, { recursive: true })
      await fs.mkdir(this.initiativesDir, { recursive: true })
    } catch (error) {
      console.error('Error creating data directories:', error)
    }
  }

  private async loadInitiatives() {
    try {
      const data = await fs.readFile(this.initiativesFile, 'utf-8')
      const initiatives = JSON.parse(data)
      
      // Convert array back to Map and restore Date objects
      for (const initiative of initiatives) {
        initiative.createdAt = new Date(initiative.createdAt)
        initiative.updatedAt = new Date(initiative.updatedAt)
        if (initiative.completedAt) {
          initiative.completedAt = new Date(initiative.completedAt)
        }
        this.initiatives.set(initiative.id, initiative)
      }
      
      console.log(`Loaded ${this.initiatives.size} initiatives from disk`)
    } catch (error) {
      console.log('No existing initiatives found, starting fresh')
    }
  }

  private async saveInitiatives() {
    try {
      // Convert Map to array for JSON serialization
      const initiativesArray = Array.from(this.initiatives.values())
      await fs.writeFile(this.initiativesFile, JSON.stringify(initiativesArray, null, 2))
    } catch (error) {
      console.error('Error saving initiatives:', error)
    }
  }

  private debouncedSave() {
    // Clear existing timer
    if (this.saveDebounceTimer) {
      clearTimeout(this.saveDebounceTimer)
    }
    
    // Set new timer to save after 1 second of no changes
    this.saveDebounceTimer = setTimeout(async () => {
      await this.saveInitiatives()
    }, 1000)
  }

  private generateId(): string {
    // Generate short alphanumeric ID matching task ID format
    let id: string
    do {
      id = Math.random().toString(36).substring(7)
    } while (this.initiatives.has(id))
    return id
  }

  private broadcastInitiativeUpdate(initiativeId: string, initiative: Initiative) {
    // Broadcast via WebSocket if available
    if (typeof global !== 'undefined' && (global as any).broadcastInitiativeUpdate) {
      (global as any).broadcastInitiativeUpdate(initiativeId, initiative)
    }
  }

  async createInitiative(objective: string): Promise<Initiative> {
    // Check concurrent initiative limit
    const activeInitiatives = Array.from(this.initiatives.values()).filter(
      i => i.status !== InitiativeStatus.COMPLETED && i.status !== InitiativeStatus.TASKS_SUBMITTED
    )
    if (activeInitiatives.length >= this.MAX_CONCURRENT_INITIATIVES) {
      throw new Error(`Maximum concurrent initiatives (${this.MAX_CONCURRENT_INITIATIVES}) reached`)
    }

    const id = this.generateId()
    const directory = path.join(this.initiativesDir, id)
    
    // Create initiative directory
    try {
      await fs.mkdir(directory, { recursive: true })
    } catch (error) {
      console.error(`Error creating initiative directory ${directory}:`, error)
      throw new Error('Failed to create initiative directory')
    }

    const initiative: Initiative = {
      id,
      objective,
      status: InitiativeStatus.EXPLORING,
      currentPhase: InitiativePhase.EXPLORATION,
      createdAt: new Date(),
      updatedAt: new Date(),
<<<<<<< HEAD
      isActive: true,
=======
>>>>>>> a1fca136
      yoloMode: true,
      currentStepIndex: 0
    }

    this.initiatives.set(id, initiative)
    this.debouncedSave()
    this.broadcastInitiativeUpdate(id, initiative)

    console.log(`Created initiative ${id} with objective: ${objective}`)
    return initiative
  }

  get(id: string): Initiative | undefined {
    return this.initiatives.get(id)
  }

  getAll(): Initiative[] {
    return Array.from(this.initiatives.values())
      .sort((a, b) => b.createdAt.getTime() - a.createdAt.getTime())
  }

  async update(id: string, updates: Partial<Initiative>): Promise<Initiative> {
    const initiative = this.initiatives.get(id)
    if (!initiative) {
      throw new Error(`Initiative ${id} not found`)
    }

    // Update initiative with new data
    const updatedInitiative = {
      ...initiative,
      ...updates,
      updatedAt: new Date()
    }

    this.initiatives.set(id, updatedInitiative)
    this.debouncedSave()
    this.broadcastInitiativeUpdate(id, updatedInitiative)

    return updatedInitiative
  }

  async updatePhase(id: string, phase: string, data?: any): Promise<void> {
    const initiative = this.initiatives.get(id)
    if (!initiative) {
      throw new Error(`Initiative ${id} not found`)
    }

    // Map phase string to enum values
    const phaseMap: Record<string, InitiativePhase> = {
      'exploration': InitiativePhase.EXPLORATION,
      'questions': InitiativePhase.QUESTIONS,
      'research_prep': InitiativePhase.RESEARCH_PREP,
      'research_review': InitiativePhase.RESEARCH_REVIEW,
      'task_generation': InitiativePhase.TASK_GENERATION,
      'ready': InitiativePhase.READY
    }

    const statusMap: Record<string, InitiativeStatus> = {
      'exploration': InitiativeStatus.EXPLORING,
      'questions': InitiativeStatus.AWAITING_ANSWERS,
      'research_prep': InitiativeStatus.RESEARCHING,
      'research_review': InitiativeStatus.AWAITING_RESEARCH,
      'task_generation': InitiativeStatus.PLANNING,
      'ready': InitiativeStatus.READY_FOR_TASKS
    }

    // Update phase and status
    initiative.currentPhase = phaseMap[phase] || InitiativePhase.EXPLORATION
    initiative.status = statusMap[phase] || InitiativeStatus.EXPLORING
    initiative.updatedAt = new Date()

    // Handle completion
    if (phase === 'ready') {
      initiative.status = InitiativeStatus.READY_FOR_TASKS
    }

    this.initiatives.set(id, initiative)
    this.debouncedSave()
    this.broadcastInitiativeUpdate(id, initiative)

    console.log(`Updated initiative ${id} to phase: ${phase}`)
  }

  async savePhaseFile(id: string, filename: string, content: string): Promise<void> {
    const initiative = this.initiatives.get(id)
    if (!initiative) {
      throw new Error(`Initiative ${id} not found`)
    }

    const directory = path.join(this.initiativesDir, id)
    const filePath = path.join(directory, filename)
    
    try {
      await fs.writeFile(filePath, content, 'utf-8')
      console.log(`Saved phase file ${filename} for initiative ${id}`)
    } catch (error) {
      console.error(`Error saving phase file ${filename} for initiative ${id}:`, error)
      throw new Error(`Failed to save phase file: ${error}`)
    }
  }

  async loadPhaseFile(id: string, filename: string): Promise<string> {
    const initiative = this.initiatives.get(id)
    if (!initiative) {
      throw new Error(`Initiative ${id} not found`)
    }

    const directory = path.join(this.initiativesDir, id)
    const filePath = path.join(directory, filename)
    
    try {
      const content = await fs.readFile(filePath, 'utf-8')
      return content
    } catch (error) {
      console.error(`Error loading phase file ${filename} for initiative ${id}:`, error)
      throw new Error(`Failed to load phase file: ${error}`)
    }
  }

  async delete(id: string): Promise<void> {
    const initiative = this.initiatives.get(id)
    if (!initiative) {
      console.warn(`Initiative ${id} not found, skipping deletion`)
      return
    }

    console.log(`Deleting initiative ${id}`)

    // Clean up directory
    const directory = path.join(this.initiativesDir, id)
    try {
      await fs.rm(directory, { recursive: true, force: true })
      console.log(`Deleted initiative directory: ${directory}`)
    } catch (error) {
      console.error(`Error deleting initiative directory ${directory}:`, error)
    }

    // Remove from map
    this.initiatives.delete(id)
    this.debouncedSave()

    // Clean up WebSocket connections if available
    if (typeof global !== 'undefined' && (global as any).cleanupInitiativeConnections) {
      (global as any).cleanupInitiativeConnections(id)
    }
  }

  async deleteAll(): Promise<void> {
    console.log('Deleting all initiatives...')
    
    const initiativeIds = Array.from(this.initiatives.keys())
    
    // Delete each initiative one by one
    for (const id of initiativeIds) {
      try {
        await this.delete(id)
        console.log(`Deleted initiative ${id}`)
      } catch (error) {
        console.error(`Failed to delete initiative ${id}:`, error)
      }
    }

    // Ensure everything is cleared
    this.initiatives.clear()
    
    // Save the empty state
    await this.saveInitiatives()
    
    console.log('All initiatives deleted successfully')
  }

  // Get phase-specific file paths
  getPhaseFilePath(id: string, phase: InitiativePhase | string): string {
    const initiative = this.initiatives.get(id)
    if (!initiative) {
      throw new Error(`Initiative ${id} not found`)
    }

    const phaseFiles: Record<string, string> = {
      [InitiativePhase.EXPLORATION]: 'questions.md',
      [InitiativePhase.QUESTIONS]: 'answers.md',
      [InitiativePhase.RESEARCH_PREP]: 'research-needs.md',
      [InitiativePhase.RESEARCH_REVIEW]: 'research-results.md',
      [InitiativePhase.TASK_GENERATION]: 'tasks.md',
      [InitiativePhase.READY]: 'final-tasks.md'
    }

    const directory = path.join(this.initiativesDir, id)
    return path.join(directory, phaseFiles[phase as string])
  }

  // Utility methods for common operations
  getActiveInitiatives(): Initiative[] {
    return Array.from(this.initiatives.values())
      .filter(i => i.status !== InitiativeStatus.COMPLETED && i.status !== InitiativeStatus.TASKS_SUBMITTED)
      .sort((a, b) => b.createdAt.getTime() - a.createdAt.getTime())
  }

  getCompletedInitiatives(): Initiative[] {
    return Array.from(this.initiatives.values())
      .filter(i => i.status === InitiativeStatus.COMPLETED || i.status === InitiativeStatus.TASKS_SUBMITTED)
      .sort((a, b) => (b.updatedAt || b.createdAt).getTime() - (a.updatedAt || a.createdAt).getTime())
  }

  // Check if we can create a new initiative
  canCreateInitiative(): boolean {
    const activeCount = this.getActiveInitiatives().length
    return activeCount < this.MAX_CONCURRENT_INITIATIVES
  }

  // Get remaining initiative slots
  getRemainingSlots(): number {
    const activeCount = this.getActiveInitiatives().length
    return Math.max(0, this.MAX_CONCURRENT_INITIATIVES - activeCount)
  }
}

export const initiativeStore = InitiativeStore.getInstance()
export default initiativeStore<|MERGE_RESOLUTION|>--- conflicted
+++ resolved
@@ -1,36 +1,7 @@
 import fs from 'fs/promises'
 import path from 'path'
 import os from 'os'
-<<<<<<< HEAD
-
-export type InitiativePhase = 
-  | 'exploration'
-  | 'questions'
-  | 'research_prep'
-  | 'research_review'
-  | 'task_generation'
-  | 'ready'
-
-export interface Initiative {
-  id: string
-  objective: string
-  phase: InitiativePhase
-  directory: string
-  createdAt: Date
-  updatedAt: Date
-  completedAt?: Date
-  phaseData?: any
-  claudeCodePid?: number
-  isActive: boolean
-  status?: string
-  tasksCreated?: number
-  yoloMode?: boolean
-  currentStepIndex?: number
-  lastError?: string
-}
-=======
 import { Initiative, InitiativePhase, InitiativeStatus } from '../types/initiative'
->>>>>>> a1fca136
 
 class InitiativeStore {
   private static instance: InitiativeStore
@@ -148,10 +119,6 @@
       currentPhase: InitiativePhase.EXPLORATION,
       createdAt: new Date(),
       updatedAt: new Date(),
-<<<<<<< HEAD
-      isActive: true,
-=======
->>>>>>> a1fca136
       yoloMode: true,
       currentStepIndex: 0
     }
