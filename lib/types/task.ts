--- conflicted
+++ resolved
@@ -12,7 +12,6 @@
   isSelfModification?: boolean
   commitHash?: string
   isPreviewing?: boolean
-<<<<<<< HEAD
   promptHistory?: PromptCycle[]
 }
 
@@ -20,9 +19,7 @@
   prompt: string
   timestamp: Date
   commitHash?: string
-=======
   mergedAt?: Date
->>>>>>> 00918cfb
 }
 
 export interface TaskOutput {
